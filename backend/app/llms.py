--- conflicted
+++ resolved
@@ -24,22 +24,6 @@
             logger.warn("Invalid proxy URL provided. Proceeding without proxy.")
 
     if not azure:
-<<<<<<< HEAD
-        if gpt_4:
-            llm = ChatOpenAI(
-                http_client=http_client,
-                model="gpt-4-1106-preview",
-                temperature=0,
-                streaming=True,
-            )
-        else:
-            llm = ChatOpenAI(
-                http_client=http_client,
-                model="gpt-3.5-turbo-0125",
-                temperature=0,
-                streaming=True,
-            )
-=======
         openai_model = "gpt-4-turbo-preview" if gpt_4 else "gpt-3.5-turbo"
         llm = ChatOpenAI(
             http_client=http_client,
@@ -47,7 +31,6 @@
             temperature=0,
             streaming=True,
         )
->>>>>>> 75c706d3
     else:
         llm = AzureChatOpenAI(
             http_client=http_client,
